#!/bin/bash
#
# Bpipe Runner Script
#

# This will be replaced by the build script
VERSION=0.9.1
BUILDDATE=0

# Utility script
# Kill a whole tree of processes
# for some children it happens automatically, but for some it doesn't
killtree() {
    local ppid=$1
    
    # Sadly Mac OS/X does not seem to support --ppid option in default version
    # of ps
    if uname | grep -q Darwin;
    then
        pids=`ps -o pid,ppid | grep '^[0-9]' | grep ' '$ppid | cut -f 1 -d ' '`
    elif uname | grep -iq cygwin;
    then
        pids=`ps -f  | awk '{ if(NR>1) print  $2 " " $3 }' | grep ' '$ppid | cut -f 1 -d ' '`
    else
        pids=$(ps -o pid --no-headers --ppid ${ppid})
    fi
    
    if [ ! -z "$pids" ];
    then
        for child_pid in ${pids}; 
        do
            killtree ${child_pid}
        done
    fi
    kill -TERM ${ppid}
}

createPidFile() {
    # This creating dance is to try and make the
    # launch pid file appear atomically
    # The java runtime is going to read this file immediately after startup
    echo $BPIPE_PID > .bpipe/launch/$$.tmp
    mv .bpipe/launch/$$.tmp .bpipe/launch/$$
}

get_last_run_pid() {

    if [ ! -e .bpipe/jobs ];
    then
    	echo 
    	echo "It doesn't look like Bpipe has been run in this directory"
    	echo
    	exit
	fi

    LAST_PID=`ls -tc .bpipe/jobs/* | head -1 | xargs basename`
}

# Locate Bpipe's home directory
# Need something more sophisticated to deal with symbolic links?
BPIPE_HOME=`dirname $0`/..

# Default directory for pipes - user can override by setting BPIPE_LIB themselves
: ${BPIPE_LIB:="$HOME/bpipes"}

# Last bpipe commands
if [ ! -e .bpipe/logs ];
then
    mkdir -p .bpipe/logs
fi

mkdir -p .bpipe/launch

COMMAND="$1"
TESTMODE=""

LIB=lib
if [ -e $BPIPE_HOME/local-lib ];
then
  LIB="local-lib"
fi

CP="$BPIPE_HOME"/$LIB/bpipe.jar:"$BPIPE_HOME"/$LIB/groovy-all-1.8.2.jar:$BPIPE_HOME/$LIB/commons-cli-1.2.jar:$BPIPE_HOME/$LIB/jgraphx.jar

# In case we are running in place in the bpipe project root, we pre-empt any other 
# bpipe classes with those from the build directory and the eclipse compile path
if [ -e $BPIPE_HOME/build/classes/main ];
then
  CP="$BPIPE_HOME/eclipse-build:$BPIPE_HOME/build/classes/main:$CP"
fi

# Token support for Cygwin: convert the class path to windows format so we can at least find the jars
if uname | grep -iq cygwin;
then
   CP=`cygpath -pw "$CP"`
fi

SHOWDEBUG=false

# If the only argument is "retry" then actually just run the previous 
if [ "$COMMAND" == "retry" ]
then
    shift 1

    if [ -e .bpipe/lastcmd ];
    then
        bash < .bpipe/lastcmd
    fi
    exit
elif [ "$COMMAND" == "history" ];
then
    shift 1
    if [ -e .bpipe/history ];
    then
        cat .bpipe/history
    else
        echo
        echo "No history found"
        echo
    fi
    exit
elif [ "$COMMAND" == "diagram" ];
then
    shift 1
    java -classpath "$CP" -Dbpipe.mode=diagram bpipe.Runner $* 
    exit
elif [ "$COMMAND" == "diagrameditor" ];
then
    shift 1
    java -classpath "$CP" -Dbpipe.mode=diagrameditor bpipe.Runner $* 
    exit
elif [ "$COMMAND" == "log" ];
then
    shift 1
    
    # Set LAST_PID variable
    get_last_run_pid
    
    if uname | grep -q Darwin ;
    then
        TERM_HEIGHT=`stty -a | grep -o '[0-9]* rows;' | sed 's/[^0-9]//g'`
    else
        TERM_HEIGHT=`stty -a | grep -o 'rows [0-9]*;' | sed 's/[^0-9]//g'`
    fi
    
    if [ -z "$TERM_HEIGHT" ];
    then
        TERM_HEIGHT=80
    fi
    
<<<<<<< HEAD
    #echo "TERM_HEIGHT=$TERM_HEIGHT LAST_PID=$LAST_PID"
=======
    # echo "TERM_HEIGHT=$TERM_HEIGHT LAST_PID=$LAST_PID"
>>>>>>> c0292db4
   
    LOG_ID=`ls -tc .bpipe/logs/*.log | grep -v 'bpipe\.' | head -1 | grep -o '[0-9]*.log$' | sed 's/[^0-9]//g'`
    
    if kill -0 $LAST_PID > /dev/null 2>&1 ;
    then
	    TAIL_OPT="-f"
        TAIL_ROWS=$TERM_HEIGHT
    else
        let 'TAIL_ROWS=TERM_HEIGHT-7'
<<<<<<< HEAD
        echo
=======
>>>>>>> c0292db4
        echo ""
        echo "MSG: vvvvvvvvvvvvvvvvvvvvvvvvvvvvvvvvvvvvvvvvvvvvvvvvvvvvvvvvvvvvvvvvvvvvvvvvvvvvvvvvvvvvvvvvvvvvvvv"
        echo "MSG:     NOTE: Pipeline completed as process $LAST_PID.  Trailing lines follow."
        echo "MSG:     Use bpipe log -n <lines> to see more lines"
        echo "MSG: ^^^^^^^^^^^^^^^^^^^^^^^^^^^^^^^^^^^^^^^^^^^^^^^^^^^^^^^^^^^^^^^^^^^^^^^^^^^^^^^^^^^^^^^^^^^^^^^"
        echo ""
    fi
    
    if echo "$*" | grep -q '\-n' ;
    then
        ROWS_OPT=""
    else
        ROWS_OPT="-n $TAIL_ROWS"
    fi
    
    tail $ROWS_OPT $TAIL_OPT $* .bpipe/logs/$LOG_ID.log
	    
    exit
elif [ "$COMMAND" == "stop" ];
then
    shift 1

    # Find all the process ids and kill it
    get_last_run_pid

    echo
    echo "PID of last job is $LAST_PID"
    
    if kill -0 $LAST_PID > /dev/null 2>&1 ;
    then
      # TODO: would be nicer to show a little info and 
      # let the the user confirm?
      echo
      echo "Killing job $LAST_PID"
      echo
      killtree $LAST_PID
    else
      echo
      echo "Job $LAST_PID appears to be finished"
      echo
    fi

    # Now stop any remaining commands
    java -classpath "$CP" -Dbpipe.mode=stopcommands bpipe.Runner

    exit
elif [ "$COMMAND" == "cleancommands" ];
then
    # Clean all commands considered to be currently executing
    rm -rf .bpipe/commands
    exit 
elif [ "$COMMAND" == "jobs" ];
then
    if [ -e ~/.bpipedb/jobs/ ];
    then
        for i in ~/.bpipedb/jobs/* _ ;
        do
           base=`basename $i`
           if [ "$base" != "*" ] && [ "$i" != "_" ];
           then
             if [ -e $i ];
             then
                 if kill -0 $base > /dev/null 2>/dev/null ;
                 then
                     echo "$base : "`cat $i`
                 else
                     echo "$base : appears to have stopped but was not removed from database.  Maybe hard killed?"
                 fi
             else
                 echo "Found old PID file $i"
                 #rm $i
             fi
           fi
        done
    fi
    exit
elif [ "$COMMAND" == "run" ];
then
    shift 1
elif [ "$COMMAND" == "test" ];
then
    shift 1
    TESTMODE="-t"
    COMMAND="run"
elif [ "$COMMAND" == "debug" ];
then
    shift 1
    BPIPEDEBUG="-Xdebug -Xrunjdwp:transport=dt_socket,address=8000,server=y,suspend=y"
    SHOWDEBUG=true
    COMMAND="run"
fi

################# Default Command => Run ################

echo "$0 $COMMAND $*" > .bpipe/lastcmd
echo "$0 $COMMAND $*" >> .bpipe/history

# Run in the background with nohup so that jobs do not abort on logout
# We pass the pid of this shell as a property.  This allows the bpipe runtime
# to figure out its own process id which is otherwise hard to do in Java
$SHOWDEBUG && { 
  echo "DEBUG: classpath=$CP"
}
nohup java -classpath "$CP" $BPIPEDEBUG -Dbpipe.pid=$$ -Dbpipe.home="$BPIPE_HOME" -Dbpipe.version=$VERSION bpipe.Runner $TESTMODE $* > .bpipe/logs/$$.log 2>&1 &

BPIPE_PID="$!"

$SHOWDEBUG && { 
  echo "DEBUG:  Launched Java with PID $BPIPE_PID"
}

createPidFile

# Save the job in the local folder, linked to its PID
mkdir -p .bpipe/jobs
echo "$0 $COMMAND $*" >> .bpipe/jobs/$BPIPE_PID

# Save the job in the user's home .bpipe folder - this allows the user to query
# what jobs they have running from anywhere
# Note that it is up to the Java code to remove this when it shuts down
mkdir -p ~/.bpipedb/jobs
ln -s `pwd`/.bpipe/jobs/$BPIPE_PID  ~/.bpipedb/jobs/$BPIPE_PID

# Check if the log files were flagged for cleanup
function clean_logs() {
    if [ -e .bpipe/logs/$$.erase.log ];
    then
      rm .bpipe/logs/$$.erase.log
      rm .bpipe/logs/$$.log
    fi
}

# Look for files marked dirty and clean them up
cleanup() {
    # Check for any unclean files in .bpipe/unclean
    if [ -d .bpipe/inprogress ];
    then
      for ip in .bpipe/inprogress/* ;
      do
          echo "Cleaning up files from context $ip"
          for f in `cat $ip`;
          do
              if [ -e "$f" ];
              then
              target=".bpipe/trash/$f"
              if [ ! -d .bpipe/trash ];
              then
                  mkdir -p .bpipe/trash
              fi
              count=1
              realtarget="$target"
              while [ -e "$realtarget" ];
              do
                realtarget="${target}.${count}"
                let "count = count + 1"
              done
              target="$realtarget"
              echo "Moving unclean file $f to $target"
              echo
              mv "$f" ".bpipe/trash/$f"
              fi
          done
      done
    fi
}

# Signal handler that intercepts Ctrl+C
function end() {
    if kill -0 $BPIPE_PID  ;
    then
        echo
        read -p "Pipeline job running as process $BPIPE_PID.  Terminate? (y/n): "
        if [ "$REPLY" == "y" ];
        then
            echo
            echo "Terminating process $BPIPE_PID ..."
            killtree $BPIPE_PID

            # Don't carry on until Bpipe actually finishes
            wait $BPIPE_PID > /dev/null 2>&1
            echo 
            cleanup
        fi
    fi

    # Note that TAIL_PID is only defined when we use
    # non-native tracking of bpipe termination. So
    # only try and kill tail if it wouldn't have terminated
    # by itself
    if [ ! -z "$TAIL_PID" ];
    then
      if kill -0 $TAIL_PID ;
      then
          kill $TAIL_PID
      fi
    fi

    clean_logs
    exit
}

# Set up signal handler to trap Ctrl-C so that we can cleanly abort the job
trap end SIGINT

# Tail the output so that the user sees it
RUNPID=$$

LOGFILE=.bpipe/logs/$RUNPID.log

# Very rarely we can find that nohup takes longer to launch in the background than this process takes to get here
# so we wait for the file to become available
count=0
while [ ! -e $LOGFILE ];
do
    sleep 1    
    let 'count=count+1'
    if [ $count -ge 4 ];
    then
        echo "ERROR:  Bpipe process did not create expected log file $LOGFILE after 3 seconds.  Please check output."
        exit
    fi
done

# On Cygwin we can use automatic termination of tail,
# but on Macs we have to emaulate that (grrr)
if uname | grep -iq cygwin || uname | grep -iq Linux; 
then
    #echo "DEBUG:  tailing log using native pid tracking RUNPID=$RUNPID"
    tail -f --pid=$BPIPE_PID $LOGFILE 
else
    #echo "DEBUG:  tailing log using MacOSX pid tracking emulation RUNPID=$RUNPID"
    tail -f $LOGFILE &
    TAIL_PID="$!"

    # Wait for the Java Bpipe process to finish naturally (not Ctrl-C, see above for that)
    wait $BPIPE_PID

    # Seems like The Java Bpipe process ended by itself: kill the background tail process 
    # started above
    if kill -0 $TAIL_PID  ;
    then
        kill $TAIL_PID
    fi
fi

clean_logs
<|MERGE_RESOLUTION|>--- conflicted
+++ resolved
@@ -4,7 +4,7 @@
 #
 
 # This will be replaced by the build script
-VERSION=0.9.1
+VERSION=0.0.0
 BUILDDATE=0
 
 # Utility script
@@ -148,11 +148,7 @@
         TERM_HEIGHT=80
     fi
     
-<<<<<<< HEAD
-    #echo "TERM_HEIGHT=$TERM_HEIGHT LAST_PID=$LAST_PID"
-=======
     # echo "TERM_HEIGHT=$TERM_HEIGHT LAST_PID=$LAST_PID"
->>>>>>> c0292db4
    
     LOG_ID=`ls -tc .bpipe/logs/*.log | grep -v 'bpipe\.' | head -1 | grep -o '[0-9]*.log$' | sed 's/[^0-9]//g'`
     
@@ -162,10 +158,6 @@
         TAIL_ROWS=$TERM_HEIGHT
     else
         let 'TAIL_ROWS=TERM_HEIGHT-7'
-<<<<<<< HEAD
-        echo
-=======
->>>>>>> c0292db4
         echo ""
         echo "MSG: vvvvvvvvvvvvvvvvvvvvvvvvvvvvvvvvvvvvvvvvvvvvvvvvvvvvvvvvvvvvvvvvvvvvvvvvvvvvvvvvvvvvvvvvvvvvvvv"
         echo "MSG:     NOTE: Pipeline completed as process $LAST_PID.  Trailing lines follow."
